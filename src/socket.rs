--- conflicted
+++ resolved
@@ -70,106 +70,10 @@
 
 impl<E: fmt::Debug> ShouldRetry for IoResult<E> {
     fn should_retry(&self) -> bool {
-<<<<<<< HEAD
-        if let Err(ref e) = *self {
-            e.should_retry()
-        } else {
-            false
-        }
-    }
-}
-
-// ===== CanAddr =====
-
-/// CAN socket address.
-///
-/// This is the address for use with CAN sockets. It is simply an addres to
-/// the SocketCAN host interface. It can be created by looking up the name
-/// of the interface, like "can0", "vcan0", etc, or an interface index can
-/// be specified directly, if known. An index of zero can be used to read
-/// frames from all interfaces.
-///
-/// This is based on, and compatible with, the `sockaddr_can` struct from
-/// libc.
-/// [ref](https://docs.rs/libc/latest/libc/struct.sockaddr_can.html)
-#[derive(Clone, Copy)]
-pub struct CanAddr(sockaddr_can);
-
-impl CanAddr {
-    /// Creates a new CAN socket address for the specified interface by index.
-    /// An index of zero can be used to read from all interfaces.
-    pub fn new(ifindex: u32) -> Self {
-        let mut addr = Self::default();
-        addr.0.can_ifindex = ifindex as c_int;
-        addr
-    }
-
-    /// Try to create an address from an interface name.
-    pub fn from_iface(ifname: &str) -> io::Result<Self> {
-        let ifindex = if_nametoindex(ifname)?;
-        Ok(Self::new(ifindex))
-    }
-
-    /// Gets the address of the structure as a `sockaddr_can` pointer.
-    pub fn as_ptr(&self) -> *const sockaddr_can {
-        &self.0
-    }
-
-    /// Gets the address of the structure as a `sockaddr` pointer.
-    pub fn as_sockaddr_ptr(&self) -> *const sockaddr {
-        self.as_ptr().cast()
-    }
-
-    /// Gets the size of the address structure.
-    pub fn len() -> usize {
-        mem::size_of::<sockaddr_can>()
-    }
-
-    /// Converts the CAN address into a `sockaddr_storage` type.
-    /// This is a generic socket address container with enough space to hold
-    /// any address type in the system.
-    pub fn into_storage(self) -> (sockaddr_storage, socklen_t) {
-        let mut storage: sockaddr_storage = unsafe { mem::zeroed() };
-        unsafe {
-            ptr::copy_nonoverlapping(&self.0, &mut storage as *mut _ as *mut sockaddr_can, 1);
-        }
-        (storage, Self::len() as socklen_t)
-    }
-}
-
-impl Default for CanAddr {
-    fn default() -> Self {
-        let mut addr: sockaddr_can = unsafe { mem::zeroed() };
-        addr.can_family = AF_CAN as sa_family_t;
-        Self(addr)
-    }
-}
-
-impl fmt::Debug for CanAddr {
-    fn fmt(&self, f: &mut fmt::Formatter) -> fmt::Result {
-        write!(
-            f,
-            "CanAddr {{ can_family: {}, can_ifindex: {} }}",
-            self.0.can_family, self.0.can_ifindex
-        )
-    }
-}
-
-impl From<sockaddr_can> for CanAddr {
-    fn from(addr: sockaddr_can) -> Self {
-        Self(addr)
-    }
-}
-
-impl AsRef<sockaddr_can> for CanAddr {
-    fn as_ref(&self) -> &sockaddr_can {
-        &self.0
-=======
         match *self {
             Err(ref e) => e.should_retry(),
             _ => false,
         }
->>>>>>> dfa0b88c
     }
 }
 
@@ -769,17 +673,7 @@
             // proper type.
             CAN_MTU => {
                 let mut frame = can_frame_default();
-<<<<<<< HEAD
-                unsafe {
-                    ptr::copy_nonoverlapping(
-                        &fdframe as *const _ as *const can_frame,
-                        &mut frame,
-                        1,
-                    );
-                }
-=======
                 as_bytes_mut(&mut frame)[..CAN_MTU].copy_from_slice(&as_bytes(&fdframe)[..CAN_MTU]);
->>>>>>> dfa0b88c
                 Ok(CanFrame::from(frame).into())
             }
             CANFD_MTU => Ok(CanFdFrame::from(fdframe).into()),
